--- conflicted
+++ resolved
@@ -23,15 +23,8 @@
 use substrate_rpc_client::{ws_client, ChainApi};
 
 use crate::{
-<<<<<<< HEAD
     build_executor, full_extensions, hash_of, parse, rpc_err_handler,
-    state::{LiveState, State},
-=======
-    build_executor,
-    commands::execute_block::next_hash_of,
-    full_extensions, parse, rpc_err_handler,
     state::{LiveState, SpecVersionCheck, State, TryRuntimeFeatureCheck},
->>>>>>> 7f66e57a
     state_machine_call, SharedParams, LOG_TARGET,
 };
 
@@ -79,7 +72,6 @@
     <NumberFor<Block> as FromStr>::Err: Debug,
     HostFns: HostFunctions,
 {
-<<<<<<< HEAD
     let executor = build_executor::<HostFns>(&shared);
     let block_ws_uri = command.header_ws_uri();
     let rpc = ws_client(&block_ws_uri).await?;
@@ -90,20 +82,6 @@
             unreachable!("execute block currently only supports Live state")
         }
     };
-=======
-    let executor = build_executor(&shared);
-    // we first build the externalities with the remote code.
-    let ext = command
-        .state
-        .to_ext::<Block, HostFns>(
-            &shared,
-            &executor,
-            None,
-            TryRuntimeFeatureCheck::Check,
-            SpecVersionCheck::Skip,
-        )
-        .await?;
->>>>>>> 7f66e57a
 
     // The block we want to *execute* at is the block passed by the user
     let execute_at = live_state
@@ -117,7 +95,13 @@
 
     // Get state for the prev block
     let ext = State::Live(prev_block_live_state)
-        .to_ext::<Block, HostFns>(&shared, &executor, None, true, false)
+        .to_ext::<Block, HostFns>(
+            &shared,
+            &executor,
+            None,
+            TryRuntimeFeatureCheck::Check,
+            SpecVersionCheck::Skip,
+        )
         .await?;
 
     let header = ChainApi::<(), Block::Hash, Block::Header, ()>::header(&rpc, execute_at)
