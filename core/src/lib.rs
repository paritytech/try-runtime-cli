--- conflicted
+++ resolved
@@ -42,11 +42,7 @@
 use crate::shared_parameters::SharedParams;
 
 pub mod commands;
-<<<<<<< HEAD
 pub mod inherent_provider;
-#[cfg(feature = "cli")]
-=======
->>>>>>> 5b1fdf5c
 mod parse;
 pub mod shared_parameters;
 pub mod state;
